--- conflicted
+++ resolved
@@ -112,12 +112,8 @@
             "process_time": pt_duration,
             "waypoints": self.__segments,
             "weights": self.__weights,
-<<<<<<< HEAD
             "loads": utilization,
             "paths": self.__paths
-=======
-            "loads": utilization
->>>>>>> 5106f623
         }
         return solution
 
