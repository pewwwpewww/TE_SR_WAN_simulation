from algorithm.generic_sr import GenericSR


class SequentialCombination(GenericSR):
    def __init__(self, nodes: list, links: list, demands: list, weights: dict = None, waypoints: dict = None,
                 first_algorithm: str = "", second_algorithm: str = "", seed=0, **kwargs):
        super().__init__(nodes, links, demands, weights, waypoints)
        assert first_algorithm and first_algorithm != "", "First algorithm must be defined"
        assert second_algorithm and second_algorithm != "", "Second algorithm must be defined"

        self.__nodes = nodes  # [i, ..., n-1]
        self.__links = links  # [(i, j, capacity), ...]
        self.__demands = demands  # [(src, dst, demand), ...]
        self.__first_algorithm = first_algorithm  # name of first algorithm (weights and/or waypoints are input for the second algorithm)
        self.__second_algorithm = second_algorithm  # name of second algorithm
        self.__seed = seed

    def solve(self) -> dict:
        """
        sequential combination of two arbitrary sr algorithms to compute
        first optimal weight setting and then waypoints or vice versa
        """

        solution = dict()

        from algorithm.sr_factory import get_algorithm
        # route on shortest paths
        first = get_algorithm(algorithm_name=self.__first_algorithm, demands=self.__demands, nodes=self.__nodes,
                              links=self.__links)
        solution_first = first.solve()
        solution.update({f"{self.__first_algorithm}_{k}": v for k, v in solution_first.items()})
        weights = solution_first['weights']
        waypoints = solution_first['waypoints']

        second = get_algorithm(algorithm_name=self.__second_algorithm, demands=self.__demands, nodes=self.__nodes,
                               links=self.__links, weights=weights, waypoints=waypoints)
        solution_second = second.solve()
        solution.update({f"{self.__second_algorithm}_{k}": v for k, v in solution_second.items()})

        solution["first_algorithm"] = self.__first_algorithm
        solution["second_algorithm"] = self.__second_algorithm

        solution["execution_time"] = solution_first["execution_time"] + solution_second["execution_time"]
        solution["process_time"] = solution_first["process_time"] + solution_second["process_time"]
<<<<<<< HEAD
        solution["objective"] = solution_second["objective"]
=======
        solution["objective_mlu"] = solution_second["objective_mlu"]
        solution["objective_alu"] = solution_second["objective_alu"]
>>>>>>> 5106f623
        solution["objective_apl"] = solution_second["objective_apl"]
        solution["waypoints"] = solution_second["waypoints"]
        solution["weights"] = solution_second["weights"]
        solution["loads"] = solution_second["loads"]
        # Calculate ALU
        # loads = solution["loads"]
        # solution["avg_util"] = sum(loads.values()) / len(loads) if loads else 0.0
        return solution

    def get_name(self):
        """ returns name of algorithm """
        return f"sequential_combination"<|MERGE_RESOLUTION|>--- conflicted
+++ resolved
@@ -42,12 +42,8 @@
 
         solution["execution_time"] = solution_first["execution_time"] + solution_second["execution_time"]
         solution["process_time"] = solution_first["process_time"] + solution_second["process_time"]
-<<<<<<< HEAD
-        solution["objective"] = solution_second["objective"]
-=======
         solution["objective_mlu"] = solution_second["objective_mlu"]
         solution["objective_alu"] = solution_second["objective_alu"]
->>>>>>> 5106f623
         solution["objective_apl"] = solution_second["objective_apl"]
         solution["waypoints"] = solution_second["waypoints"]
         solution["weights"] = solution_second["weights"]
