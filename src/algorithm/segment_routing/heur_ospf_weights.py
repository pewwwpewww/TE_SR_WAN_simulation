--- conflicted
+++ resolved
@@ -359,8 +359,8 @@
                     self.__reset_secondary_hashtable()
 
             pr_cost, pr_util = cost, util
-<<<<<<< HEAD
-        return bc_weights, bc_cost, bc_loads, bc_util, bu_weights, bu_cost, bu_loads, bu_util, it, exit_reason, bu_distances
+        objective_alu = sum(bu_loads.values())/len(bu_loads.values())
+        return bc_weights, bc_cost, bc_loads, bc_util, bu_weights, bu_cost, bu_loads, bu_util, it, exit_reason, objective_alu, bu_distances
     
     def __calculate_apl(self, bu_distances):
         total_weighted_path_length = 0
@@ -373,34 +373,21 @@
             total_demand_weight += d
         
         return total_weighted_path_length / total_demand_weight if total_demand_weight != 0 else 0
-=======
-        objective_alu = sum(bu_loads.values())/len(bu_loads.values())
-        return bc_weights, bc_cost, bc_loads, bc_util, bu_weights, bu_cost, bu_loads, bu_util, it, exit_reason, objective_alu
->>>>>>> 5106f623
 
     def solve(self) -> dict:
         """ compute solution """
 
         self.__start_time = t_start = time.time()  # sys wide time
         pt_start = time.process_time()  # count process time (e.g. sleep excluded and count per core)
-<<<<<<< HEAD
-        bc_weights, bc_cost, bc_loads, bc_util, bu_weights, bu_cost, bu_loads, bu_util, number_iterations, exit_reason, bu_distances = self.__ospf_heuristic()
-=======
-        bc_weights, bc_cost, bc_loads, bc_util, bu_weights, bu_cost, bu_loads, bu_util, number_iterations, exit_reason, objective_alu = self.__ospf_heuristic()
->>>>>>> 5106f623
+        bc_weights, bc_cost, bc_loads, bc_util, bu_weights, bu_cost, bu_loads, bu_util, number_iterations, exit_reason, objective_alu, bu_distances = self.__ospf_heuristic()
         pt_duration = time.process_time() - pt_start
         t_duration = time.time() - t_start
 
         solution = dict()
         # best max utilization result
-<<<<<<< HEAD
-        solution["objective"] = bu_util
-        solution["objective_apl"] = self.__calculate_apl(bu_distances)
-=======
         solution["objective_mlu"] = bu_util
         solution["objective_alu"] = objective_alu
-        solution["objective_apl"] = -1
->>>>>>> 5106f623
+        solution["objective_apl"] = self.__calculate_apl(bu_distances)
         solution["execution_time"] = t_duration
         solution["process_time"] = pt_duration
         solution["waypoints"] = self.__waypoints
