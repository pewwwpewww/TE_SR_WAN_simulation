""" Script to evaluate strategies for traffic engineering on real topologies
    from SNDLib and TopologyZoo using real and synthetic traffic.
    The produced results will be stored in JSON format in the directory 'out'. """

import os

from algorithm import sr_factory
from demand import dp_factory
from utility import utility
from topology import topology_factory
from utility.json_result_handler import JsonResultWriter
from utility.utility import HIGHLIGHT, CEND, FAIL, error_solution, get_setup_dict, get_fpp

OUT_DIR = os.path.abspath("../out/")
LOG_DIR = os.path.join(OUT_DIR, "log/")

# demands settings
SEED = 318924135
DEMANDS_SAMPLES = 10
ALGORITHM_TIME_OUT = 3600 * 4
ACTIVE_PAIRS_FRACTION = 0.2


def work(algorithm_name, links, n, demands, ilp_method, setup, time_out, res_handler):
    """ Thread worker method: starts a single test instance, i.e.,
        creates algorithm object and solves problem, appends the result to a json file """
    success = False
    result_dict = dict()
    result_dict.update(setup)
    try:
        nodes = list(range(n))
        algorithm = sr_factory.get_algorithm(
            algorithm_name, nodes=nodes, links=links, demands=demands, ilp_method=ilp_method, time_out=time_out)
        solution = algorithm.solve()
        result_dict.update(solution)
        success = True
    except Exception as ex:
        err_solution = error_solution()
        result_dict.update(err_solution)
        print(f"{HIGHLIGHT}Error on: {setup}\n msg: {str(ex)}{CEND}")
    res_handler.insert_result(result_dict)
    return success, result_dict["objective_mlu"], result_dict["objective_alu"], result_dict["objective_apl"]


def get_demands_generator_mcf_maximal(n, links, active_pairs_fraction, seed):
    """ Creates a set of 10 samples of demands fitted to the capacity of the topology with MCF maximal """
    flows_per_pair = get_fpp(links)
    demands_provider = "mcf"
    mcf_method = "maximal"
    mcf_dp = dp_factory.get_demand_provider(
        n=n, provider=demands_provider, number_samples=DEMANDS_SAMPLES, links=links,
        active_pairs_fraction=active_pairs_fraction,
        mcf_method=mcf_method, flows_per_pair=flows_per_pair, seed=seed)
    for sample_idx, demands in enumerate(mcf_dp.demand_sequences()):
        yield demands, demands_provider, sample_idx


def get_demands_generator_scaled_snd(n, links, topology, seed):
    """ Creates a set of 10 samples of demands from sndlib and scales the demand using MCF concurrent """
    # Get demands from snd_lib demand provider
    snd_lib_dp = dp_factory.get_demand_provider(
        provider="snd_lib", topology_name=topology, number_samples=DEMANDS_SAMPLES)
    unscaled_demand_matrices = list(snd_lib_dp.demand_matrices())

    # Scale demands with mcf maximal concurrent
    flows_per_pair = get_fpp(links)
    mcf_dp = dp_factory.get_demand_provider(
        n=n, provider="mcf", number_samples=DEMANDS_SAMPLES, links=links,
        unscaled_demands_sets=unscaled_demand_matrices,
        mcf_method="MAXIMAL_CONCURRENT", flows_per_pair=flows_per_pair, seed=seed)
    for sample_idx, demands in enumerate(mcf_dp.demand_sequences()):
        yield demands, "snd_lib_mcf_scaled", sample_idx


def get_topology_generator(top_provider, tops_names, max_edges=None):
    """ Retrieves topology file data from src top_provider """
    top_provider = topology_factory.get_topology_factory(top_provider)
    for topology_name in tops_names:
        links, n = top_provider.get_topology(topology_name)
        if max_edges and len(links) > max_edges:
            continue
        yield links, n, topology_name


def all_topologies_synthetic_demands():
    """ Sets up tests using all topology data having complete link capacity data from SNDLib and TopologyZoo.
    For these tests synthetic demands generated with MCF MAXIMAL are used.
    Each test instance is executed on 4 heuristic algorithms """

    # algorithm settings
    algorithms = [
        "demand_first_waypoints",
        "heur_ospf_weights",
        "inverse_capacity",
        "sequential_combination",
        "least_loaded_link_first",
<<<<<<< HEAD
        "apl_waypoints",
=======
        "randomized_load_aware",
>>>>>>> 5106f623
    ]
    ilp_method = ""

    # topology provider settings
    topology_map = {
        # SNDLib with complete capacity information
        "snd_lib": [
            "abilene",  #: |E|: 30 , |V|: 12
            "polska",  #: |E|: 36 , |V|: 12
            "nobel-us",  #: |E|: 42 , |V|: 14
            "atlanta",  #: |E|: 44 , |V|: 15
            "nobel-germany",  #: |E|: 52 , |V|: 17
            "pdh",  #: |E|: 68 , |V|: 11
            "geant",  #: |E|: 72 , |V|: 22
            "nobel-eu",  #: |E|: 82 , |V|: 28
            "di",  #: |E|: 84 , |V|: 11
            "janos-us",  #: |E|: 84 , |V|: 26
            "dfn-bwin",  #: |E|: 90 , |V|: 10
            "france",  #: |E|: 90 , |V|: 25
            "dfn-gwin",  #: |E|: 94 , |V|: 11
            "newyork",  #: |E|: 98 , |V|: 16
            "norway",  #: |E|: 102, |V|: 27
            "sun",  #: |E|: 102, |V|: 27
            "ta1",  #: |E|: 102, |V|: 24
            "cost266",  #: |E|: 114, |V|: 37
            "janos-us-ca",  #: |E|: 122, |V|: 39
            "india35",  #: |E|: 160, |V|: 35
            "zib54",  #: |E|: 160, |V|: 54
            "giul39",  #: |E|: 172, |V|: 39
            "germany50",  #: |E|: 176, |V|: 50
            "pioro40",  #: |E|: 178, |V|: 40
            "ta2",  #: |E|: 216, |V|: 65
            # "brain",  #: |E|: 332, |V|: 161
        ],

        # TopologyZoo complete capacity information
        "topology_zoo": [
            "Basnet",  #: |E|: 12 , |V|: 7
            "Cesnet1999",  #: |E|: 24 , |V|: 13
            "Kreonet",  #: |E|: 24 , |V|: 13
            "Eenet",  #: |E|: 26 , |V|: 13
            "Savvis",  #: |E|: 40 , |V|: 19
            "Atmnet",  #: |E|: 44 , |V|: 21
            "Uran",  #: |E|: 48 , |V|: 24
            "Amres",  #: |E|: 48 , |V|: 25
            "Karen",  #: |E|: 56 , |V|: 25
            "Rediris",  #: |E|: 62 , |V|: 19
            "Janetlense",  #: |E|: 68 , |V|: 20
            "Rnp",  #: |E|: 68 , |V|: 31
            "Kentmanjan2011",  #: |E|: 76 , |V|: 38
            "Myren",  #: |E|: 78 , |V|: 37
            "Belnet2006",  #: |E|: 82 , |V|: 23
            "Niif",  #: |E|: 82 , |V|: 36
            "Carnet",  #: |E|: 86 , |V|: 44
            "Sanet",  #: |E|: 90 , |V|: 43
            "Geant2009",  #: |E|: 104, |V|: 34
            "Renater2010",  #: |E|: 112, |V|: 43
            "Switchl3",  #: |E|: 126, |V|: 42
        ]
    }

    if not os.path.exists(os.path.join(utility.BASE_PATH_ZOO_TOPOLOGY, f"{topology_map['topology_zoo'][0].title()}.graphml")):
        print(f"{FAIL}The data from TopologyZoo is not available - pls follow the instruction in README.md{CEND}")
        return

    # demand provider settings
    mcf_method = "maximal"

    result_filename = os.path.join(OUT_DIR, "results_all_topologies.json")
    result_handler = JsonResultWriter(result_filename, overwrite=True)

    test_idx = 0
    # for each source of topology (SNDLib and TopologyZoo)
    for topology_provider in topology_map:
        topologies = topology_map[topology_provider]
        topology_generator = get_topology_generator(topology_provider, topologies)
        for links, n, topology in topology_generator:
            # setup topology specific demand generator and iterate over 10 samples of demands
            demands_generator = get_demands_generator_mcf_maximal(n, links.copy(), ACTIVE_PAIRS_FRACTION, SEED)
            for demands, demands_provider, sample_idx in demands_generator:
                # perform each test instance on each algorithm
                for algorithm in algorithms:
                    setup = get_setup_dict(algorithm, demands, demands_provider, links, ilp_method, n, sample_idx,
                                           test_idx,
                                           topology, topology_provider, ACTIVE_PAIRS_FRACTION, mcf_method, SEED)

                    print(f"submit test: {test_idx} ({topology}, {algorithm}, D_idx = {sample_idx})")
                    success, objective_mlu, objective_alu, objective_apl = work(algorithm, links.copy(), n, demands.copy(), ilp_method, setup,
                                              ALGORITHM_TIME_OUT, result_handler)
                    print(  f"Test-ID: {test_idx}, success: {success} [{algorithm}, "
                                f"{topology}, {sample_idx}]: objective_mlu: {round(objective_mlu, 4)}, " 
                                    f"objective_alu: {round(objective_alu, 4)}, " 
                                    f"objective_apl: {round(objective_apl, 4)}")
                    test_idx += 1
    return


def abilene_all_algorithms():
    """ Sets up tests for topology Abilene (snd_lib) and synthetic demands using MCF MAXIMAL.
    Each test instance is executed on all available algorithms """

    # algorithm settings
    algorithms = [  # ("algorithm_name", "ilp_method")
        ("demand_first_waypoints", ""),
        ("heur_ospf_weights", ""),
        ("inverse_capacity", ""),
        ("sequential_combination", ""),
        ("uniform_weights", ""),
        ("segment_ilp", "WEIGHTS"),
        ("segment_ilp", "WAYPOINTS"),
        ("segment_ilp", "JOINT"),
        ("least_loaded_link_first", ""),
<<<<<<< HEAD
        ("apl_waypoints", ""),
=======
        ("randomized_load_aware", ""),
>>>>>>> 5106f623
    ]

    # topology provider setup
    topology_provider = "snd_lib"
    topologies = ['abilene']
    topology_generator = get_topology_generator(topology_provider, topologies)

    # demand provider setup
    mcf_method = "maximal"

    # setup result handler
    result_filename = os.path.join(OUT_DIR, "results_all_algorithms.json")
    result_handler = JsonResultWriter(result_filename, overwrite=True)

    # fetch data for test instance and perform test
    test_idx = 0
    for links, n, topology in topology_generator:
        # setup topology specific demand generator and iterate over 10 samples of demands
        demands_generator = get_demands_generator_mcf_maximal(n, links.copy(), ACTIVE_PAIRS_FRACTION, SEED)
        for demands, demands_provider, sample_idx in demands_generator:
            # perform each test instance on each algorithm
            for algorithm, ilp_method in algorithms:
                setup = get_setup_dict(algorithm, demands, demands_provider, links, ilp_method, n, sample_idx, test_idx,
                                       topology, topology_provider, ACTIVE_PAIRS_FRACTION, mcf_method, SEED)

                print(f"submit test: {test_idx} ({topology}, {algorithm} {ilp_method}, D_idx = {sample_idx})")
                success, objective_mlu, objective_alu, objective_apl = work(algorithm, links.copy(), n, demands.copy(), ilp_method, setup,
                                          ALGORITHM_TIME_OUT, result_handler)
                print(  f"Test-ID: {test_idx}, success: {success} [{algorithm} {ilp_method}, "
                            f"{topology}, {sample_idx}]: objective_mlu: {round(objective_mlu, 4)}, " 
                                f"objective_alu: {round(objective_alu, 4)}, " 
                                f"objective_apl: {round(objective_apl, 4)}")
                test_idx += 1
    return


def snd_real_demands():
    """ Sets up tests using topology and demand data from snd_lib. The demand data is scaled with MCF MAXIMAL CONCURRENT
    Each test instance is executed  on 4 heuristic algorithms """

    # algorithm settings
    algorithms = [
        "demand_first_waypoints",
        "heur_ospf_weights",
        "inverse_capacity",
        "sequential_combination",
        "least_loaded_link_first",
<<<<<<< HEAD
        "apl_waypoints",
=======
        "randomized_load_aware",
>>>>>>> 5106f623
    ]
    ilp_method = ""

    # topology provider setup
    topology_provider = "snd_lib"
    topologies = [
        'abilene', 
        'geant', 
        'germany50'
    ]
    topology_generator = get_topology_generator(topology_provider, topologies)

    # demand provider setup
    mcf_method = "maximal_concurrent"

    # setup result handler
    result_filename = os.path.join(OUT_DIR, "results_real_demands.json")
    result_handler = JsonResultWriter(result_filename, overwrite=True)

    test_idx = 0
    for links, n, topology in topology_generator:
        # setup topology specific demand generator and iterate over 10 samples of demands
        demands_generator = get_demands_generator_scaled_snd(n, links.copy(), topology, SEED)
        for demands, demands_provider, sample_idx in demands_generator:
            # perform each test instance on each algorithm
            for algorithm in algorithms:
                setup = get_setup_dict(algorithm, demands, demands_provider, links, ilp_method, n, sample_idx, test_idx,
                                       topology, topology_provider, 1, mcf_method, SEED)

                print(f"submit test: {test_idx} ({topology}, {algorithm}, D_idx = {sample_idx})")
                success, objective_mlu, objective_alu, objective_apl = work(algorithm, links.copy(), n, demands.copy(), ilp_method, setup,
                                          ALGORITHM_TIME_OUT, result_handler)
                print(  f"Test-ID: {test_idx}, success: {success} [{algorithm}, "
                            f"{topology}, {sample_idx}]: objective_mlu: {round(objective_mlu, 4)}, " 
                                f"objective_alu: {round(objective_alu, 4)}, " 
                                f"objective_apl: {round(objective_apl, 4)}")
                test_idx += 1
    return


def main():
    """ For each figure used in the paper we perform a single test-run comprising each multiple test instances """
    # Evaluation Fig. 3
    print(f"Start {HIGHLIGHT}MCF Synthetic Demands - All Topologies{CEND}:")
    all_topologies_synthetic_demands()

    # Evaluation Fig. 4
    print(f"Start {HIGHLIGHT}MCF Synthetic Demands - All Algorithms - Abilene{CEND}:")
    abilene_all_algorithms()

    # Evaluation Fig. 5
    print(f"Start {HIGHLIGHT}Scaled Real Demands - Abilene, Geant, Germany50{CEND}:")
    snd_real_demands()


if __name__ == '__main__':
    main()<|MERGE_RESOLUTION|>--- conflicted
+++ resolved
@@ -94,11 +94,8 @@
         "inverse_capacity",
         "sequential_combination",
         "least_loaded_link_first",
-<<<<<<< HEAD
         "apl_waypoints",
-=======
         "randomized_load_aware",
->>>>>>> 5106f623
     ]
     ilp_method = ""
 
@@ -211,11 +208,8 @@
         ("segment_ilp", "WAYPOINTS"),
         ("segment_ilp", "JOINT"),
         ("least_loaded_link_first", ""),
-<<<<<<< HEAD
         ("apl_waypoints", ""),
-=======
         ("randomized_load_aware", ""),
->>>>>>> 5106f623
     ]
 
     # topology provider setup
@@ -263,11 +257,8 @@
         "inverse_capacity",
         "sequential_combination",
         "least_loaded_link_first",
-<<<<<<< HEAD
         "apl_waypoints",
-=======
         "randomized_load_aware",
->>>>>>> 5106f623
     ]
     ilp_method = ""
 
